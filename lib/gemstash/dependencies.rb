--- conflicted
+++ resolved
@@ -15,11 +15,8 @@
 
     #:nodoc:
     class Fetcher
-<<<<<<< HEAD
       include Gemstash::Env::Helper
-=======
       include Gemstash::Logging
->>>>>>> 9d82c8de
 
       def initialize(gems, web_helper, db_helper)
         @gems = Set.new(gems)
