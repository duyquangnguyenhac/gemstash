--- conflicted
+++ resolved
@@ -96,13 +96,12 @@
       File.join(base_path, path)
     end
 
-<<<<<<< HEAD
     def log_file
       base_file(config[:log_file] || "server.log")
-=======
+    end
+
     def atomic_write(file, &block)
       File.atomic_write(file, File.dirname(file), &block)
->>>>>>> ea91c63a
     end
 
     def rackup
